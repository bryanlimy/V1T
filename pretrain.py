import os
import torch
import argparse
import torchinfo
import typing as t
import numpy as np
from torch import nn
from tqdm import tqdm
from time import time
from shutil import rmtree
from einops.layers.torch import Reduce, Rearrange

from sensorium import pretrain
from sensorium.models.core import get_core
import sensorium.models.utils as model_utils
from sensorium.utils import utils, tensorboard
from sensorium.utils.scheduler import Scheduler


class Model(nn.Module):
    def __init__(self, args):
        super(Model, self).__init__()
        self.device = args.device
        self.input_shape = args.input_shape
        self.output_shape = args.output_shape
        self.output_module_reg_scale = torch.tensor(
            args.output_module_reg_scale, device=args.device
        )

        self.add_module(
            name="core",
            module=get_core(args)(args, input_shape=self.input_shape),
        )

        core_shape = self.core.output_shape

        if args.mode == 0:
            self.output_module = nn.Sequential(
                Reduce("b c h w -> b c", "mean"),
                nn.Linear(
                    in_features=core_shape[0],
                    out_features=args.output_shape[0],
                ),
                nn.LogSoftmax(dim=1),
            )
        else:
            self.initialize_reconstruction_readout(args)

    def initialize_reconstruction_readout(self, args):
        core_shape = self.core.output_shape
        if self.core.name == "ViTCore":
            output_shape = model_utils.transpose_conv2d_shape(
                input_shape=core_shape,
                num_filters=core_shape[0] // 2,
                kernel_size=6,
                stride=1,
                padding=1,
            )
            output_shape = model_utils.conv2d_shape(
                input_shape=output_shape,
                num_filters=output_shape[0] // 2,
                kernel_size=3,
                stride=1,
                padding=1,
            )
            output_shape = model_utils.conv2d_shape(
                input_shape=output_shape, num_filters=1, kernel_size=1
            )
            assert output_shape == self.output_shape
            self.output_module = nn.Sequential(
                nn.ConvTranspose2d(
                    in_channels=core_shape[0],
                    out_channels=core_shape[0] // 2,
                    kernel_size=6,
                    stride=1,
                    padding=1,
                ),
                nn.GELU(),
                nn.BatchNorm2d(num_features=core_shape[0] // 2),
                nn.Dropout2d(p=args.dropout),
                nn.Conv2d(
                    in_channels=core_shape[0] // 2,
                    out_channels=core_shape[0] // 4,
                    kernel_size=3,
                    stride=1,
                    padding=1,
                ),
                nn.GELU(),
                nn.BatchNorm2d(num_features=core_shape[0] // 4),
                nn.Conv2d(
                    in_channels=core_shape[0] // 4, out_channels=1, kernel_size=1
                ),
            )
        elif self.core.name in ("Stacked2DCore", "SpatialTransformerCore"):
            output_shape = model_utils.transpose_conv2d_shape(
                input_shape=core_shape,
                num_filters=core_shape[0] // 2,
                kernel_size=9,
                stride=1,
                padding=0,
            )
            output_shape = model_utils.conv2d_shape(
                input_shape=output_shape,
                num_filters=output_shape[0] // 2,
                kernel_size=3,
                stride=1,
                padding=1,
            )
            output_shape = model_utils.conv2d_shape(
                input_shape=output_shape, num_filters=1, kernel_size=1
            )
            assert output_shape == self.output_shape
            self.output_module = nn.Sequential(
                nn.ConvTranspose2d(
                    in_channels=core_shape[0],
                    out_channels=core_shape[0] // 2,
                    kernel_size=9,
                    stride=1,
                    padding=0,
                ),
                nn.GELU(),
                nn.BatchNorm2d(num_features=core_shape[0] // 2),
                nn.Dropout2d(p=args.dropout),
                nn.Conv2d(
                    in_channels=core_shape[0] // 2,
                    out_channels=core_shape[0] // 4,
                    kernel_size=3,
                    stride=1,
                    padding=1,
                ),
                nn.GELU(),
                nn.BatchNorm2d(num_features=core_shape[0] // 4),
                nn.Conv2d(
                    in_channels=core_shape[0] // 4, out_channels=1, kernel_size=1
                ),
            )
        else:
            raise NotImplementedError(
                f"Readout for {self.core.name} has not been implemented."
            )

    def regularizer(self):
        """L1 regularization"""
        core_reg = self.core.regularizer()
        output_module_reg = self.output_module_reg_scale * sum(
            p.abs().sum() for p in self.output_module.parameters()
        )
        return core_reg + output_module_reg

    def forward(self, inputs: torch.Tensor):
        outputs = self.core(inputs)
        outputs = self.output_module(outputs)
        return outputs


def main(args):
    if args.clear_output_dir and os.path.isdir(args.output_dir):
        rmtree(args.output_dir)
    if not os.path.isdir(args.output_dir):
        os.makedirs(args.output_dir)

    utils.set_random_seed(args.seed)

    utils.get_device(args)

    train_ds, val_ds, test_ds = pretrain.data.get_ds(
        args,
        data_dir=args.dataset,
        batch_size=args.batch_size,
        device=args.device,
    )

    summary = tensorboard.Summary(args)

    model = Model(args)
    model = model.to(args.device)

    model_info = torchinfo.summary(
        model,
        input_size=(args.batch_size, *args.input_shape),
        device=args.device,
        verbose=0,
    )
    with open(os.path.join(args.output_dir, "model.txt"), "w") as file:
        file.write(str(model_info))
    if args.verbose == 2:
        print(str(model_info))
    if summary is not None:
        summary.scalar("model/trainable_parameters", model_info.trainable_params)

    optimizer = torch.optim.Adam(model.parameters(), lr=args.lr)
    scheduler = Scheduler(
        args,
        mode="min",
        model=model,
        optimizer=optimizer,
        save_optimizer=False,
        save_scheduler=False,
        module_names=["core"],  # only save core module
    )

    utils.save_args(args)

    if args.mode == 0:
        train = pretrain.classification.train
        validate = pretrain.classification.validate
    else:
        train = pretrain.reconstruction.train
        validate = pretrain.reconstruction.validate

    epoch = 0
    while (epoch := epoch + 1) < args.epochs + 1:
        print(f"\nEpoch {epoch:03d}/{args.epochs:03d}")

        start = time()
        train_results = train(
            args,
            ds=train_ds,
            model=model,
            optimizer=optimizer,
            epoch=epoch,
            summary=summary,
        )
        val_results = validate(
            args, ds=val_ds, model=model, epoch=epoch, summary=summary
        )
        elapse = time() - start

        summary.scalar("model/elapse", value=elapse, step=epoch, mode=0)
        summary.scalar(
            "model/learning_rate",
            value=optimizer.param_groups[0]["lr"],
            step=epoch,
            mode=0,
        )
        statement = f'Train\t\t\tloss: {train_results["loss/loss"]:.04f}\t'
        if "accuracy" in train_results:
            statement += f'accuracy: {train_results["accuracy"]:.04f}\n'
        else:
            statement += "\n"
        statement += f'Validation\t\tloss: {val_results["loss/loss"]:.04f}\t'
        if "accuracy" in val_results:
            statement += f'accuracy: {val_results["accuracy"]:.04f}\n'
        else:
            statement += "\n"
        statement += f"Elapse: {elapse:.02f}s"
        print(statement)

        if scheduler.step(val_results["loss/loss"], epoch=epoch):
            break

    validate(
        args,
        ds=test_ds,
        model=model,
        summary=summary,
        epoch=epoch,
        mode=2,
    )

    summary.close()

    print(f"\nResults saved to {args.output_dir}.")


if __name__ == "__main__":
    parser = argparse.ArgumentParser()
    # dataset settings
    parser.add_argument(
        "--dataset",
        type=str,
        default="data/imagenet",
        help="path to directory where ImageNet validation set is stored.",
    )
    parser.add_argument("--output_dir", type=str, required=True)
    parser.add_argument(
        "--num_workers",
        type=int,
        default=4,
        help="number of works for DataLoader.",
    )

    # training settings
    parser.add_argument(
        "--mode",
        type=int,
        required=True,
        choices=[0, 1],
        help="pretrain core module by classification or reconstruction:"
        "  0: classification"
        "  1: reconstruction",
    )
    parser.add_argument(
        "--epochs",
        type=int,
        default=200,
        help="maximum epochs to train the model.",
    )
    parser.add_argument("--batch_size", type=int, default=64)
    parser.add_argument(
        "--lr",
        type=float,
        default=1e-4,
        help="initial learning rate",
    )
    parser.add_argument(
<<<<<<< HEAD
        "--resize_image",
        default=1,
=======
        "--crop_mode",
>>>>>>> 90139da0
        type=int,
        default=1,
        choices=[0, 1],
        help="resize image mode:"
        "0: no resizing, return full image (1, 144, 256)"
        "1: resize image to (1, 36, 64)",
    )
    parser.add_argument(
        "--device",
        type=str,
        choices=["cpu", "cuda", "mps"],
        default="",
        help="Device to use for computation. "
        "Use the best available device if --device is not specified.",
    )
    parser.add_argument("--seed", type=int, default=1234)

    # plot settings
    parser.add_argument(
        "--save_plots", action="store_true", help="save plots to --output_dir"
    )
    parser.add_argument("--dpi", type=int, default=120, help="matplotlib figure DPI")
    parser.add_argument(
        "--format",
        type=str,
        default="svg",
        choices=["pdf", "svg", "png"],
        help="file format when --save_plots",
    )

    # misc
    parser.add_argument(
        "--clear_output_dir",
        action="store_true",
        help="overwrite content in --output_dir",
    )
    parser.add_argument("--verbose", type=int, default=1, choices=[0, 1, 2])

    parser.add_argument(
        "--core", type=str, required=True, help="The core module to use."
    )

    temp_args = parser.parse_known_args()[0]

    # hyper-parameters for core module
    if temp_args.core == "conv":
        parser.add_argument("--num_layers", type=int, default=4)
        parser.add_argument("--num_filters", type=int, default=8)
        parser.add_argument("--dropout", type=float, default=0.0)
        parser.add_argument("--core_reg_scale", type=float, default=0)
    elif temp_args.core == "stacked2d":
        parser.add_argument("--num_layers", type=int, default=4)
        parser.add_argument("--dropout", type=float, default=0.0)
        parser.add_argument("--core_reg_input", type=float, default=6.3831)
        parser.add_argument("--core_reg_hidden", type=float, default=0.0)
    elif temp_args.core == "vit":
        parser.add_argument("--patch_size", type=int, default=4)
        parser.add_argument("--num_blocks", type=int, default=4)
        parser.add_argument("--emb_dim", type=int, default=64)
        parser.add_argument("--num_heads", type=int, default=3)
        parser.add_argument("--mlp_dim", type=int, default=64)
        parser.add_argument("--dropout", type=float, default=0.0)
        parser.add_argument("--core_reg_scale", type=float, default=0)
    elif temp_args.core == "stn":
        parser.add_argument("--num_layers", type=int, default=7)
        parser.add_argument("--num_filters", type=int, default=63)
        parser.add_argument("--dropout", type=float, default=0.1135)
        parser.add_argument("--core_reg_scale", type=float, default=0.0450)
    else:
        parser.add_argument("--core_reg_scale", type=float, default=0)

    parser.add_argument(
        "--output_module_reg_scale",
        type=float,
        default=0,
        help="weight regularization coefficient for output module.",
    )

    del temp_args
    main(parser.parse_args())<|MERGE_RESOLUTION|>--- conflicted
+++ resolved
@@ -304,12 +304,7 @@
         help="initial learning rate",
     )
     parser.add_argument(
-<<<<<<< HEAD
         "--resize_image",
-        default=1,
-=======
-        "--crop_mode",
->>>>>>> 90139da0
         type=int,
         default=1,
         choices=[0, 1],
